--- conflicted
+++ resolved
@@ -1017,39 +1017,10 @@
     size_t pos = l->pos;
     struct abuf ab;
 
-    /* Robust bottom-line protection - check cursor position every time */
+    /* Ultra-conservative bottom-line protection - prevent all line consumption */
     if ((flags & REFRESH_WRITE) && isatty(fd)) {
         struct winsize ws;
         if (ioctl(fd, TIOCGWINSZ, &ws) == 0 && ws.ws_row > 1) {
-<<<<<<< HEAD
-            /* Get current cursor position */
-            write(fd, "\x1b[6n", 4);
-            char response[32];
-            int n = 0;
-            
-            /* Read cursor position response with timeout */
-            fd_set readfds;
-            struct timeval timeout;
-            FD_ZERO(&readfds);
-            FD_SET(STDIN_FILENO, &readfds);
-            timeout.tv_sec = 0;
-            timeout.tv_usec = 50000; /* 50ms timeout */
-            
-            if (select(STDIN_FILENO + 1, &readfds, NULL, NULL, &timeout) > 0) {
-                n = read(STDIN_FILENO, response, sizeof(response) - 1);
-            }
-            
-            if (n > 0) {
-                response[n] = '\0';
-                int row = 0, col = 0;
-                if (sscanf(response, "\x1b[%d;%dR", &row, &col) == 2) {
-                    /* If at bottom line, create space to prevent consumption */
-                    if (row >= ws.ws_row) {
-                        write(fd, "\n", 1);  /* Create newline for margin */
-                        write(fd, "\x1b[1A", 4);  /* Move back up */
-                    }
-                }
-=======
             /* Check if we're at bottom line and apply protection every time */
             write(fd, "\x1b[6n", 4);
             fd_set readfds;
@@ -1085,7 +1056,6 @@
                 
                 /* Restore original cursor position */
                 write(fd, "\x1b\x38", 2);  /* Restore cursor position */
->>>>>>> 3e7c34db
             }
         }
     }
@@ -1476,11 +1446,6 @@
         l->buf[l->buflen - 1] = '\0';
         l->len = l->pos = strlen(l->buf);
         
-<<<<<<< HEAD
-        /* Use safe direct line replacement to prevent consumption */
-        write(l->ofd, "\r\x1b[K", 4);  /* Clear current line */
-        write(l->ofd, l->prompt, strlen(l->prompt));  /* Write prompt */
-=======
         /* Enhanced history navigation with macOS artifact prevention */
         struct winsize ws;
         bool at_bottom = false;
@@ -1513,7 +1478,6 @@
         /* Use safe direct line replacement to prevent consumption and prompt corruption */
         write(l->ofd, "\r\x1b[K", 4);  /* Clear current line */
         write(l->ofd, l->prompt, strlen(l->prompt));  /* Write complete prompt using string length */
->>>>>>> 3e7c34db
         write(l->ofd, l->buf, l->len);  /* Write history content */
     }
 }
@@ -1553,21 +1517,12 @@
         l->len -= chlen;
         l->buf[l->len] = '\0';
         
-<<<<<<< HEAD
-        /* Use safe direct line replacement to prevent consumption */
-        write(l->ofd, "\r\x1b[K", 4);  /* Clear current line */
-        write(l->ofd, l->prompt, strlen(l->prompt));  /* Write prompt */
-        write(l->ofd, l->buf, l->len);  /* Write buffer content */
-        
-        /* Position cursor correctly */
-=======
         /* Use safe direct line replacement to prevent consumption and cursor jumping */
         write(l->ofd, "\r\x1b[K", 4);  /* Clear current line */
         write(l->ofd, l->prompt, strlen(l->prompt));  /* Write complete prompt using string length */
         write(l->ofd, l->buf, l->len);  /* Write buffer content */
         
         /* Position cursor correctly using l->plen directly (no double calculation) */
->>>>>>> 3e7c34db
         size_t cursor_pos = l->plen + columnPos(l->buf, l->len, l->pos);
         if (cursor_pos > 0) {
             char seq[64];
